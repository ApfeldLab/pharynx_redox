classdef Experiment < handle
    methods
        % Constructor
        function obj = Experiment(dirPath)
            % TODO:
            % Check if a .mat file exists in the folder. If it does, just
            % load that .mat file as the class object.
            
            if (~endsWith(dirPath, filesep))
                dirPath = strcat(dirPath, filesep);
            end
            obj.varname = evalin('caller','inputname(1)');
            
            obj.directory = dirPath;
            
            dirparts = split(dirPath, filesep);
            obj.name = dirparts{end-1};
            obj.metadata = loadMetadata(obj);
            obj.strains = unique(obj.metadata.Strain);
            obj.nAnimals = size(obj.metadata, 1);
            
            obj.raw.i410 = loadIntensity(obj, '410');
            obj.raw.i470 = loadIntensity(obj, '470');
            obj.raw.sq410 = ssquare(clip_sj(obj.raw.i410, 1000));
            obj.raw.sq470 = ssquare(clip_sj(obj.raw.i470, 1000));
            obj.raw.R = obj.raw.sq410 ./ obj.raw.sq470;
            obj.raw.OxD = ja_oxd(obj.raw.R);
            obj.raw.E = ja_E(obj.raw.OxD);
            
            obj.coords410 = loadCoords(obj, '410');
            obj.coords470 = loadCoords(obj, '470');
            
            obj.calcRegionMeans('raw', 100);
            
            obj.fdConstants = struct(...
                'smoothL', 0.0891, 'smoothOrder', 6, 'smoothBasis', 96, ...
                'warpL',     5000, 'warpOrder',   4,   'warpBasis',   6 ...
                );
        end
    end
    
    properties
        varname
        name
        directory
        metadata
        nAnimals
        strains
        
        raw
        reg
        
        coords410
        coords470
        
        warp
        
        fdConstants
    end
    
    methods
        function im = getIm410(obj)
            persistent img
            if isempty(img)
                img = loadImage(obj, '410_subMed');
            end
            im = img;
        end
        
        function im = getIm470(obj)
            persistent img
            if isempty(img)
                img = loadImage(obj, '470_subMed');
            end
            im = img;
        end
        
        function im = getImTL(obj)
            persistent img
            if isempty(img)
                img = loadImage(obj, 'TL');
            end
            im = img;
        end
        
        function registerChannels(obj)
            [obj.reg.fd410, obj.reg.fd470, obj.warp, regInts] =  ...
                ChannelRegister(obj.raw.sq410, obj.raw.sq470, 1000);
            obj.reg.i410 = regInts.m410;
            obj.reg.i470 = regInts.m470;
            
            obj.reg.R = obj.reg.i410 ./ obj.reg.i470;
            obj.reg.OxD = ja_oxd(obj.reg.R);
            obj.reg.E = ja_E(obj.reg.OxD);
            
            obj.calcRegionMeans('reg', 1000);
        end
        
        function idx = filter(obj, boolean_phrase)
            idx = obj.metadata(boolean_phrase,:).Frame;
        end
    end
    
    methods (Access = private, Hidden = true)
        function image = loadImage(obj, suffix)
            fileObj = dir(fullfile(obj.directory, strcat('PA*', suffix, '.tif')));
            image = tiffread2(fullfile(fileObj.folder, fileObj.name));
        end
        
        function md = loadMetadata(obj)
            warning('OFF', 'MATLAB:table:ModifiedAndSavedVarnames'); % TODO do i need to worry about this warning? Suppresed for now
            mdFile = dir(fullfile(obj.directory, '*.dat'));
            md = readtable(fullfile(obj.directory, mdFile.name)); % TODO: this is slow (~1sec), optimize at some point
        end
        
        function data = loadIntensity(obj, channel)
            dataFile = dir(fullfile(obj.directory, strcat('*', channel, '_subMed_intensities.txt')));
<<<<<<< HEAD
            fullPath = fullfile(obj.directory, dataFile.name);
            data = dlmread(fullPath);
=======
            data = dlmread(fullfile(obj.directory, dataFile.name), '', 1, 1);
>>>>>>> 96344e94
        end
        
        function coords = loadCoords(obj, channel)
            dataFile = dir(fullfile(obj.directory, strcat('*', channel, '_subMed_coords.txt')));
            coords = loadCoordinates(fullfile(obj.directory, dataFile.name));
        end
        
        function calcRegionMeans(obj, dataStruct, len)
            % 1dataStruct` is either 'raw' or 'reg'
            % `len` refers to the sampling size of the data
            %       the registered data is sampled from the functional data
            %       objects at a variable resolution.

            obj.(dataStruct).regions.all = table;
            fields = fieldnames(obj.(dataStruct)); % i410, E, ...
            
            for i=1:numel(fields)
                data = obj.(dataStruct).(fields{i});
                if (size(data, 1) == len)
                    % The regions are only defined on the "squared" data
                    % So we only calculate region data on these
                    regions = regionMeans(data);
                    obj.(dataStruct).regions.(fields{i}) = regions;
                    
                    regions.Properties.VariableNames = cellfun(@(x) strcat({x}, '_', fields{i}), regions.Properties.VariableNames);
                    obj.(dataStruct).regions.all = [obj.(dataStruct).regions.all regions];
                end
            end
        end
    end
end<|MERGE_RESOLUTION|>--- conflicted
+++ resolved
@@ -115,12 +115,7 @@
         
         function data = loadIntensity(obj, channel)
             dataFile = dir(fullfile(obj.directory, strcat('*', channel, '_subMed_intensities.txt')));
-<<<<<<< HEAD
-            fullPath = fullfile(obj.directory, dataFile.name);
-            data = dlmread(fullPath);
-=======
             data = dlmread(fullfile(obj.directory, dataFile.name), '', 1, 1);
->>>>>>> 96344e94
         end
         
         function coords = loadCoords(obj, channel)
